--- conflicted
+++ resolved
@@ -31,11 +31,7 @@
 
 from utils.cli_parser import create_core_pipeline_parser, parse_step_ranges, validate_step_ranges, print_execution_plan
 from utils.pipeline_utils import PipelineTracker, run_with_error_handling, validate_artifacts, ensure_directories, get_step_name
-<<<<<<< HEAD
-from utils.config_loader import load_config
-=======
 from utils.config_loader import load_config_with_validation
->>>>>>> f72a3824
 
 from src.io.universe import load_sp500_constituents
 from src.io.ingest_ohlcv import OHLCVIngester
@@ -68,13 +64,8 @@
     logger.add(sys.stderr, level=log_level)
     logger.add("logs/core_pipeline.log", rotation="10 MB", level="DEBUG")
 
-<<<<<<< HEAD
-    # Load config with environment variable support
-    config = load_config(args.config)
-=======
     # Load config (includes .env interpolation)
     config = load_config_with_validation(args.config)
->>>>>>> f72a3824
 
     # Override config with CLI args
     if args.start_date:
@@ -169,17 +160,6 @@
         ingester.save_parquet(state['ohlcv_data'])
 
         # Fetch fundamentals
-<<<<<<< HEAD
-        fund_config = config.get('fundamentals', {})
-        fund_provider = fund_config.get('provider', 'yfinance')
-        fund_api_key = None
-        if fund_provider == 'alpha_vantage':
-            fund_api_key = fund_config.get('alpha_vantage', {}).get('api_key')
-        elif fund_provider == 'simfin':
-            fund_api_key = fund_config.get('simfin', {}).get('api_key')
-
-=======
->>>>>>> f72a3824
         fund_ingester = FundamentalsIngester(
             storage_path="data/fundamentals",
             provider=fund_provider,
@@ -247,17 +227,6 @@
 
     def step_4_fundamental_features():
         """Generate fundamental features with PIT alignment"""
-<<<<<<< HEAD
-        fund_config = config.get('fundamentals', {})
-        fund_provider = fund_config.get('provider', 'yfinance')
-        fund_api_key = None
-        if fund_provider == 'alpha_vantage':
-            fund_api_key = fund_config.get('alpha_vantage', {}).get('api_key')
-        elif fund_provider == 'simfin':
-            fund_api_key = fund_config.get('simfin', {}).get('api_key')
-
-=======
->>>>>>> f72a3824
         fund_ingester = FundamentalsIngester(
             storage_path="data/fundamentals",
             provider=fund_provider,
